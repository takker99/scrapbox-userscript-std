import {
  isErr,
  mapAsyncForResult,
  mapErrAsyncForResult,
  orElseAsyncForResult,
  Result,
  toResultOkFromMaybe,
  unwrapOk,
} from "../deps/option-t.ts";
import type {
  BadRequestError,
  InvalidURLError,
  SessionError,
} from "../deps/scrapbox-rest.ts";
import { cookie, getCSRFToken } from "./auth.ts";
<<<<<<< HEAD
import { parseHTTPError } from "./parseHTTPError.ts";
import { HTTPError, responseIntoResult } from "./responseIntoResult.ts";
import { AbortError, NetworkError } from "./robustFetch.ts";
import { ExtendedOptions, setDefaults } from "./util.ts";
=======
import { makeError } from "./error.ts";
import { type ExtendedOptions, type Result, setDefaults } from "./util.ts";
>>>>>>> 2cd426ed

/** 指定したURLのweb pageのtitleをscrapboxのserver経由で取得する
 *
 * @param url 取得したいURL
 * @param init connect.sidなど
 * @return web pageのtilte
 */
export const getWebPageTitle = async (
  url: string | URL,
  init?: ExtendedOptions,
): Promise<
  Result<
    string,
    | SessionError
    | InvalidURLError
    | BadRequestError
    | NetworkError
    | AbortError
    | HTTPError
  >
> => {
  const { sid, hostName, fetch, csrf } = setDefaults(init ?? {});

  const csrfResult = await orElseAsyncForResult(
    toResultOkFromMaybe(csrf),
    () => getCSRFToken(init),
  );
  if (isErr(csrfResult)) return csrfResult;

  const req = new Request(
    `https://${hostName}/api/embed-text/url?url=${
      encodeURIComponent(`${url}`)
    }`,
    {
      method: "POST",
      headers: {
        "Content-Type": "application/json;charset=utf-8",
        "X-CSRF-TOKEN": unwrapOk(csrfResult),
        ...(sid ? { Cookie: cookie(sid) } : {}),
      },
      body: JSON.stringify({ timeout: 3000 }),
    },
  );

  const res = await fetch(req);
  if (isErr(res)) return res;

  return mapAsyncForResult(
    await mapErrAsyncForResult(
      responseIntoResult(unwrapOk(res)),
      async (error) =>
        (await parseHTTPError(error, [
          "SessionError",
          "BadRequestError",
          "InvalidURLError",
        ])) ?? error,
    ),
    async (res) => {
      const { title } = (await res.json()) as { title: string };
      return title;
    },
  );
};<|MERGE_RESOLUTION|>--- conflicted
+++ resolved
@@ -3,7 +3,7 @@
   mapAsyncForResult,
   mapErrAsyncForResult,
   orElseAsyncForResult,
-  Result,
+  type Result,
   toResultOkFromMaybe,
   unwrapOk,
 } from "../deps/option-t.ts";
@@ -13,15 +13,10 @@
   SessionError,
 } from "../deps/scrapbox-rest.ts";
 import { cookie, getCSRFToken } from "./auth.ts";
-<<<<<<< HEAD
 import { parseHTTPError } from "./parseHTTPError.ts";
-import { HTTPError, responseIntoResult } from "./responseIntoResult.ts";
-import { AbortError, NetworkError } from "./robustFetch.ts";
-import { ExtendedOptions, setDefaults } from "./util.ts";
-=======
-import { makeError } from "./error.ts";
-import { type ExtendedOptions, type Result, setDefaults } from "./util.ts";
->>>>>>> 2cd426ed
+import { type HTTPError, responseIntoResult } from "./responseIntoResult.ts";
+import type { AbortError, NetworkError } from "./robustFetch.ts";
+import { type ExtendedOptions, setDefaults } from "./util.ts";
 
 /** 指定したURLのweb pageのtitleをscrapboxのserver経由で取得する
  *
