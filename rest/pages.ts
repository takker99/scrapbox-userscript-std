import type {
  ErrorLike,
  NotFoundError,
  NotLoggedInError,
  NotMemberError,
  Page,
  PageList,
} from "../deps/scrapbox-rest.ts";
import { cookie } from "./auth.ts";
import { parseHTTPError } from "./parseHTTPError.ts";
import { encodeTitleURI } from "../title.ts";
<<<<<<< HEAD
import { BaseOptions, setDefaults } from "./util.ts";
import {
  andThenAsyncForResult,
  mapAsyncForResult,
  mapErrAsyncForResult,
  Result,
  unwrapOrForMaybe,
} from "../deps/option-t.ts";
import { HTTPError, responseIntoResult } from "./responseIntoResult.ts";
import { AbortError, NetworkError } from "./robustFetch.ts";
=======
import { type BaseOptions, type Result, setDefaults } from "./util.ts";
>>>>>>> 2cd426ed

/** Options for `getPage()` */
export interface GetPageOption extends BaseOptions {
  /** use `followRename` */
  followRename?: boolean;

  /** project ids to get External links */
  projects?: string[];
}

export interface TooLongURIError extends ErrorLike {
  name: "TooLongURIError";
}

const getPage_toRequest: GetPage["toRequest"] = (
  project,
  title,
  options,
) => {
  const { sid, hostName, followRename, projects } = setDefaults(options ?? {});
  const params = new URLSearchParams();
  params.append("followRename", `${followRename ?? true}`);
  for (const id of projects ?? []) {
    params.append("projects", id);
  }

  return new Request(
    `https://${hostName}/api/pages/${project}/${
      encodeTitleURI(title)
    }?${params}`,
    sid ? { headers: { Cookie: cookie(sid) } } : undefined,
  );
};

const getPage_fromResponse: GetPage["fromResponse"] = async (res) =>
  mapErrAsyncForResult(
    await mapAsyncForResult(
      responseIntoResult(res),
      (res) => res.json() as Promise<Page>,
    ),
    async (
      error,
    ) => {
      if (error.response.status === 414) {
        return {
          name: "TooLongURIError",
          message: "project ids may be too much.",
        };
      }

      return unwrapOrForMaybe<
        NotFoundError | NotLoggedInError | NotMemberError | HTTPError
      >(
        await parseHTTPError(error, [
          "NotFoundError",
          "NotLoggedInError",
          "NotMemberError",
        ]),
        error,
      );
    },
  );

export interface GetPage {
  /** /api/pages/:project/:title の要求を組み立てる
   *
   * @param project 取得したいページのproject名
   * @param title 取得したいページのtitle 大文字小文字は問わない
   * @param options オプション
   * @return request
   */
  toRequest: (
    project: string,
    title: string,
    options?: GetPageOption,
  ) => Request;

  /** 帰ってきた応答からページのJSONデータを取得する
   *
   * @param res 応答
   * @return ページのJSONデータ
   */
  fromResponse: (res: Response) => Promise<
    Result<
      Page,
      | NotFoundError
      | NotLoggedInError
      | NotMemberError
      | TooLongURIError
      | HTTPError
    >
  >;

  (project: string, title: string, options?: GetPageOption): Promise<
    Result<
      Page,
      | NotFoundError
      | NotLoggedInError
      | NotMemberError
      | TooLongURIError
      | HTTPError
      | NetworkError
      | AbortError
    >
  >;
}

/** 指定したページのJSONデータを取得する
 *
 * @param project 取得したいページのproject名
 * @param title 取得したいページのtitle 大文字小文字は問わない
 * @param options オプション
 */
export const getPage: GetPage = async (
  project,
  title,
  options,
) =>
  andThenAsyncForResult<
    Response,
    Page,
    | NotFoundError
    | NotLoggedInError
    | NotMemberError
    | TooLongURIError
    | HTTPError
    | NetworkError
    | AbortError
  >(
    await setDefaults(options ?? {}).fetch(
      getPage_toRequest(project, title, options),
    ),
    (input) => getPage_fromResponse(input),
  );

getPage.toRequest = getPage_toRequest;
getPage.fromResponse = getPage_fromResponse;

/** Options for `listPages()` */
export interface ListPagesOption extends BaseOptions {
  /** the sort of page list to return
   *
   * @default "updated"
   */
  sort?:
    | "updatedWithMe"
    | "updated"
    | "created"
    | "accessed"
    | "pageRank"
    | "linked"
    | "views"
    | "title";
  /** the index getting page list from
   *
   * @default 0
   */
  skip?: number;
  /** threshold of the length of page list
   *
   * @default 100
   */
  limit?: number;
}

export interface ListPages {
  /** /api/pages/:project の要求を組み立てる
   *
   * @param project 取得したいページのproject名
   * @param options オプション
   * @return request
   */
  toRequest: (
    project: string,
    options?: ListPagesOption,
  ) => Request;

  /** 帰ってきた応答からページのJSONデータを取得する
   *
   * @param res 応答
   * @return ページのJSONデータ
   */
  fromResponse: (res: Response) => Promise<
    Result<
      PageList,
      NotFoundError | NotLoggedInError | NotMemberError | HTTPError
    >
  >;

  (project: string, options?: ListPagesOption): Promise<
    Result<
      PageList,
      | NotFoundError
      | NotLoggedInError
      | NotMemberError
      | NetworkError
      | AbortError
      | HTTPError
    >
  >;
}

const listPages_toRequest: ListPages["toRequest"] = (project, options) => {
  const { sid, hostName, sort, limit, skip } = setDefaults(
    options ?? {},
  );
  const params = new URLSearchParams();
  if (sort !== undefined) params.append("sort", sort);
  if (limit !== undefined) params.append("limit", `${limit}`);
  if (skip !== undefined) params.append("skip", `${skip}`);

  return new Request(
    `https://${hostName}/api/pages/${project}?${params}`,
    sid ? { headers: { Cookie: cookie(sid) } } : undefined,
  );
};

const listPages_fromResponse: ListPages["fromResponse"] = async (res) =>
  mapErrAsyncForResult(
    await mapAsyncForResult(
      responseIntoResult(res),
      (res) => res.json() as Promise<PageList>,
    ),
    async (error) =>
      unwrapOrForMaybe<
        NotFoundError | NotLoggedInError | NotMemberError | HTTPError
      >(
        await parseHTTPError(error, [
          "NotFoundError",
          "NotLoggedInError",
          "NotMemberError",
        ]),
        error,
      ),
  );

/** 指定したprojectのページを一覧する
 *
 * @param project 一覧したいproject
 * @param options オプション 取得範囲や並び順を決める
 */
export const listPages: ListPages = async (
  project,
  options?,
) =>
  andThenAsyncForResult<
    Response,
    PageList,
    | NotFoundError
    | NotLoggedInError
    | NotMemberError
    | NetworkError
    | AbortError
    | HTTPError
  >(
    await setDefaults(options ?? {})?.fetch(
      listPages_toRequest(project, options),
    ),
    listPages_fromResponse,
  );

listPages.toRequest = listPages_toRequest;
listPages.fromResponse = listPages_fromResponse;<|MERGE_RESOLUTION|>--- conflicted
+++ resolved
@@ -9,20 +9,16 @@
 import { cookie } from "./auth.ts";
 import { parseHTTPError } from "./parseHTTPError.ts";
 import { encodeTitleURI } from "../title.ts";
-<<<<<<< HEAD
-import { BaseOptions, setDefaults } from "./util.ts";
+import { type BaseOptions, setDefaults } from "./util.ts";
 import {
   andThenAsyncForResult,
   mapAsyncForResult,
   mapErrAsyncForResult,
-  Result,
+  type Result,
   unwrapOrForMaybe,
 } from "../deps/option-t.ts";
-import { HTTPError, responseIntoResult } from "./responseIntoResult.ts";
-import { AbortError, NetworkError } from "./robustFetch.ts";
-=======
-import { type BaseOptions, type Result, setDefaults } from "./util.ts";
->>>>>>> 2cd426ed
+import { type HTTPError, responseIntoResult } from "./responseIntoResult.ts";
+import type { AbortError, NetworkError } from "./robustFetch.ts";
 
 /** Options for `getPage()` */
 export interface GetPageOption extends BaseOptions {
