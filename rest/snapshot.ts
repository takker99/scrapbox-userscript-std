--- conflicted
+++ resolved
@@ -7,22 +7,17 @@
   PageSnapshotResult,
 } from "../deps/scrapbox-rest.ts";
 import { cookie } from "./auth.ts";
-<<<<<<< HEAD
-import { BaseOptions, setDefaults } from "./util.ts";
+import { type BaseOptions, setDefaults } from "./util.ts";
 import { parseHTTPError } from "./parseHTTPError.ts";
 import {
   isErr,
   mapAsyncForResult,
   mapErrAsyncForResult,
-  Result,
+  type Result,
   unwrapOk,
 } from "../deps/option-t.ts";
-import { AbortError, NetworkError } from "./robustFetch.ts";
-import { HTTPError, responseIntoResult } from "./responseIntoResult.ts";
-=======
-import { type BaseOptions, type Result, setDefaults } from "./util.ts";
-import { makeError } from "./error.ts";
->>>>>>> 2cd426ed
+import type { AbortError, NetworkError } from "./robustFetch.ts";
+import { type HTTPError, responseIntoResult } from "./responseIntoResult.ts";
 
 /** 不正な`timestampId`を渡されたときに発生するエラー */
 export interface InvalidPageSnapshotIdError extends ErrorLike {
