--- conflicted
+++ resolved
@@ -1,15 +1,5 @@
 import { cookie, getCSRFToken } from "./auth.ts";
-<<<<<<< HEAD
-import { BaseOptions, ExtendedOptions, setDefaults } from "./util.ts";
-=======
-import {
-  type BaseOptions,
-  type ExtendedOptions,
-  type Result,
-  setDefaults,
-} from "./util.ts";
-import { makeError, UnexpectedResponseError } from "./error.ts";
->>>>>>> 2cd426ed
+import { type BaseOptions, type ExtendedOptions, setDefaults } from "./util.ts";
 import type { ErrorLike, NotFoundError } from "../deps/scrapbox-rest.ts";
 import { Md5 } from "../deps/hash.ts";
 import {
@@ -19,12 +9,12 @@
   mapErrAsyncForResult,
   mapForResult,
   orElseAsyncForResult,
-  Result,
+  type Result,
   toResultOkFromMaybe,
   unwrapOk,
 } from "../deps/option-t.ts";
-import { AbortError, NetworkError } from "./robustFetch.ts";
-import { HTTPError, responseIntoResult } from "./responseIntoResult.ts";
+import type { AbortError, NetworkError } from "./robustFetch.ts";
+import { type HTTPError, responseIntoResult } from "./responseIntoResult.ts";
 
 /** uploadしたファイルのメタデータ */
 export interface GCSFile {
