--- conflicted
+++ resolved
@@ -23,10 +23,10 @@
       - uses: denoland/setup-deno@v2
         with:
           deno-version: ${{ env.DENO_VERSION }}
-<<<<<<< HEAD
+          cache: true
       - name: Publish to JSR
         run: deno run --allow-env --allow-run=deno --allow-read --allow-write=deno.jsonc jsr:@david/publish-on-tag@0.1.4
-  
+
   publish-npm:
     runs-on: ubuntu-latest
     steps:
@@ -55,9 +55,4 @@
           cd npm
           npm publish
         env:
-          NODE_AUTH_TOKEN: ${{ secrets.NPM_TOKEN }}
-=======
-          cache: true
-      - name: Publish on tag
-        run: deno run --allow-env --allow-run=deno --allow-read --allow-write=deno.jsonc jsr:@david/publish-on-tag@0.1.4
->>>>>>> e1fda30b
+          NODE_AUTH_TOKEN: ${{ secrets.NPM_TOKEN }}