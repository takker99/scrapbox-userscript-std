<<<<<<< HEAD
/// <reference no-default-lib="true"/>
/// <reference lib="esnext"/>
/// <reference lib="dom" />
import { isNumber, isString, isUndefined } from "../../deps/unknownutil.ts";
=======
import { isNone, isNumber, isString } from "../../is.ts";
>>>>>>> 2cd426ed
import { ensureArray } from "../../ensure.ts";
import { getCachedLines } from "./getCachedLines.ts";
import { takeInternalLines } from "./takeInternalLines.ts";
import type { BaseLine, Line } from "../../deps/scrapbox.ts";
import { lines } from "./dom.ts";
import * as Text from "../../text.ts";

/** Get the line id from value
 *
 * If the line id can't be found, return `undefined`
 *
 * @param value - value the line id of which you want to get
 */
export const getLineId = <T extends HTMLElement>(
  value?: number | string | T,
): string | undefined => {
  if (isUndefined(value)) return undefined;

  // 行番号のとき
  if (isNumber(value)) return getBaseLine(value)?.id;
  // 行IDのとき
  if (isString(value)) return value.startsWith("L") ? value.slice(1) : value;

  // 行のDOMだったとき
  if (value.classList.contains("line")) return value.id.slice(1);
  // 行の子要素だったとき
  const line = value.closest(".line");
  if (line) return line.id.slice(1);

  return undefined;
};

/** Get the line number from value
 *
 * If the line number can't be found, return `undefined`
 *
 * @param value - value the line number of which you want to get
 */
export const getLineNo = <T extends HTMLElement>(
  value?: number | string | T,
): number | undefined => {
  if (isUndefined(value)) return undefined;

  // 行番号のとき
  if (isNumber(value)) return value;
  // 行ID or DOMのとき
  const id = getLineId(value);
  return id ? takeInternalLines().findIndex((line) => line.id === id) : -1;
};

export const getLine = <T extends HTMLElement>(
  value?: number | string | T,
): Line | undefined => {
  if (isUndefined(value)) return undefined;

  // 行番号のとき
  if (isNumber(value)) return getLines()[value];
  // 行ID or DOMのとき
  const id = getLineId(value);
  return id ? getLines().find((line) => line.id === id) : undefined;
};

export const getBaseLine = <T extends HTMLElement>(
  value?: number | string | T,
): BaseLine | undefined => {
  if (isUndefined(value)) return undefined;

  // 行番号のとき
  if (isNumber(value)) return takeInternalLines()[value];
  // 行ID or DOMのとき
  const id = getLineId(value);
  return id ? takeInternalLines().find((line) => line.id === id) : undefined;
};

export const getLineDOM = <T extends HTMLElement>(
  value?: number | string | T,
): HTMLDivElement | undefined => {
  if (isLineDOM(value)) return value;

  const id = getLineId(value);
  if (isUndefined(id)) return id;
  const line = document.getElementById(`L${id}`);
  if (isUndefined(line)) return undefined;
  return line as HTMLDivElement;
};
export const isLineDOM = (dom: unknown): dom is HTMLDivElement =>
  dom instanceof HTMLDivElement && dom.classList.contains("line");

export const getLineCount = (): number => takeInternalLines().length;

export const getLines = (): readonly Line[] => {
  const lines = getCachedLines();
  ensureArray<Line>(lines, "scrapbox.Page.lines");
  return lines;
};

export const getText = <T extends HTMLElement>(
  value?: number | string | T,
): string | undefined => {
  if (isUndefined(value)) return undefined;

  // 数字と文字列は行として扱う
  if (isNumber(value) || isString(value)) return getBaseLine(value)?.text;
  if (!(value instanceof HTMLElement)) return;
  if (isLineDOM(value)) return getBaseLine(value)?.text;
  // 文字のDOMだったとき
  if (value.classList.contains("char-index")) {
    return value.textContent ?? undefined;
  }
  // div.linesを含む(複数のdiv.lineを含む)場合は全ての文字列を返す
  if (
    value.classList.contains("line") ||
    value.getElementsByClassName("lines")?.[0]
  ) {
    return takeInternalLines().map(({ text }) => text).join("\n");
  }
  //中に含まれている文字の列番号を全て取得し、それに対応する文字列を返す
  const chars = [] as number[];
  const line = getBaseLine(value);
  if (isUndefined(line)) return;
  for (const dom of getChars(value)) {
    chars.push(getIndex(dom));
  }
  return line.text.slice(Math.min(...chars), Math.max(...chars) + 1);
};

export const getExternalLink = (dom: HTMLElement): HTMLElement | undefined => {
  const link = dom.closest(".link");
  if (isUndefined(link)) return undefined;
  return link as HTMLElement;
};
export const getInternalLink = (dom: HTMLElement): HTMLElement | undefined => {
  const link = dom.closest(".page-link");
  if (isUndefined(link)) return undefined;
  return link as HTMLElement;
};
export const getLink = (dom: HTMLElement): HTMLElement | undefined => {
  const link = dom.closest(".link, .page-link");
  if (isUndefined(link)) return undefined;
  return link as HTMLElement;
};

export const getFormula = (dom: HTMLElement): HTMLElement | undefined => {
  const formula = dom.closest(".formula");
  if (isUndefined(formula)) return undefined;
  return formula as HTMLElement;
};
export const getNextLine = <T extends HTMLElement>(
  value?: number | string | T,
): Line | undefined => {
  const index = getLineNo(value);
  if (isUndefined(index)) return undefined;

  return getLine(index + 1);
};

export const getPrevLine = <T extends HTMLElement>(
  value?: number | string | T,
): Line | undefined => {
  const index = getLineNo(value);
  if (isUndefined(index)) return undefined;

  return getLine(index - 1);
};

export const getHeadLineDOM = (): HTMLDivElement | undefined => {
  const line = lines()?.firstElementChild;
  if (isUndefined(line)) return undefined;
  return line as HTMLDivElement;
};
export const getTailLineDOM = (): HTMLDivElement | undefined => {
  const line = lines()?.lastElementChild;
  if (isUndefined(line)) return undefined;
  return line as HTMLDivElement;
};
export const getIndentCount = <T extends HTMLElement>(
  value?: number | string | T,
): number | undefined => {
  const text = getText(value);
  if (isUndefined(text)) return undefined;
  return Text.getIndentCount(text);
};
/** 指定した行の配下にある行の数を返す
 *
 * @param value 指定したい行の行番号か行IDかDOM
 */
export const getIndentLineCount = <T extends HTMLElement>(
  value?: number | string | T,
): number | undefined => {
  const index = getLineNo(value);
  if (isUndefined(index)) return;
  return Text.getIndentLineCount(index, getLines());
};

export function* getChars<T extends HTMLElement>(
  value: T,
): Generator<HTMLSpanElement, void, unknown> {
  const chars = value.getElementsByClassName("char-index");
  for (let i = 0; i < chars.length; i++) {
    yield chars[0] as HTMLSpanElement;
  }
}

export const isCharDOM = (dom: unknown): dom is HTMLSpanElement => {
  return dom instanceof HTMLSpanElement && dom.classList.contains("char-index");
};

export const getIndex = (dom: HTMLSpanElement): number => {
  if (!isCharDOM(dom)) throw Error("A char DOM is required.");

  const index = dom.className.match(/c-(\d+)/)?.[1];
  if (isUndefined(index)) throw Error('.char-index must have ".c-{\\d}"');
  return parseInt(index);
};
export const getHeadCharDOM = (
  dom?: HTMLElement,
): HTMLSpanElement | undefined => {
  const char = dom?.getElementsByClassName?.("c-0")?.[0];
  return isCharDOM(char) ? char : undefined;
};

export const getTailCharDOM = (
  dom?: HTMLElement,
): HTMLSpanElement | undefined => {
  const char = dom?.querySelector(".char-index:last-of-type");
  return isCharDOM(char) ? char : undefined;
};

export const getCharDOM = <T extends HTMLElement>(
  line: string | number | T,
  pos: number,
): HTMLSpanElement | undefined => {
  const char = getLineDOM(line)?.getElementsByClassName?.(`c-${pos}`)?.[0];
  return isCharDOM(char) ? char : undefined;
};
export const getDOMFromPoint = (
  x: number,
  y: number,
): { char?: HTMLSpanElement; line?: HTMLDivElement } => {
  const targets = document.elementsFromPoint(x, y);
  const char = targets.find((target) => isCharDOM(target));
  const line = targets.find((target) => isLineDOM(target));
  return {
    char: isUndefined(char) ? undefined : char as HTMLSpanElement,
    line: isUndefined(line) ? undefined : line as HTMLDivElement,
  };
};<|MERGE_RESOLUTION|>--- conflicted
+++ resolved
@@ -1,11 +1,4 @@
-<<<<<<< HEAD
-/// <reference no-default-lib="true"/>
-/// <reference lib="esnext"/>
-/// <reference lib="dom" />
 import { isNumber, isString, isUndefined } from "../../deps/unknownutil.ts";
-=======
-import { isNone, isNumber, isString } from "../../is.ts";
->>>>>>> 2cd426ed
 import { ensureArray } from "../../ensure.ts";
 import { getCachedLines } from "./getCachedLines.ts";
 import { takeInternalLines } from "./takeInternalLines.ts";
