<<<<<<< HEAD
import { Result } from "../../deps/option-t.ts";
import { Change, Socket } from "../../deps/socket.ts";
import { push, PushError, PushOptions } from "./push.ts";
=======
import type { Change, Socket } from "../../deps/socket.ts";
import { push, type PushOptions, type RetryError } from "./push.ts";
import type { Result } from "../../rest/util.ts";
>>>>>>> 2cd426ed

export interface PinOptions extends PushOptions {
  /** ピン留め対象のページが存在しないときの振る舞いを変えるoption
   *
   * -`true`: タイトルのみのページを作成してピン留めする
   * - `false`: ピン留めしない
   *
   * @default false
   */
  create?: boolean;
}
/** 指定したページをピン留めする
 *
 * @param project ピン留めしたいページのproject
 * @param title ピン留めしたいページのタイトル
 * @param options 使用したいSocketがあれば指定する
 */
export const pin = (
  project: string,
  title: string,
  options?: PinOptions,
): Promise<Result<string, PushError>> =>
  push(
    project,
    title,
    (page) => {
      // 既にピン留めされている場合は何もしない
      if (
        page.pin > 0 || (!page.persistent && !(options?.create ?? false))
      ) return [];
      // @ts-ignore 多分ページ作成とピン留めを同時に行っても怒られない……はず
      const changes: Change[] = [{ pin: pinNumber() }] as Change[];
      if (!page.persistent) changes.unshift({ title });
      return changes;
    },
    options,
  );

export interface UnPinOptions {
  socket?: Socket;
}
/** 指定したページのピン留めを外す
 *
 * @param project ピン留めを外したいページのproject
 * @param title ピン留めを外したいページのタイトル
 */
export const unpin = (
  project: string,
  title: string,
  options: UnPinOptions,
): Promise<Result<string, PushError>> =>
  push(
    project,
    title,
    (page) =>
      // 既にピンが外れているか、そもそも存在しないページの場合は何もしない
      page.pin == 0 || !page.persistent ? [] : [{ pin: 0 }],
    options,
  );

export const pinNumber = (): number =>
  Number.MAX_SAFE_INTEGER - Math.floor(Date.now() / 1000);<|MERGE_RESOLUTION|>--- conflicted
+++ resolved
@@ -1,12 +1,6 @@
-<<<<<<< HEAD
-import { Result } from "../../deps/option-t.ts";
-import { Change, Socket } from "../../deps/socket.ts";
-import { push, PushError, PushOptions } from "./push.ts";
-=======
+import type { Result } from "../../deps/option-t.ts";
 import type { Change, Socket } from "../../deps/socket.ts";
-import { push, type PushOptions, type RetryError } from "./push.ts";
-import type { Result } from "../../rest/util.ts";
->>>>>>> 2cd426ed
+import { push, type PushError, type PushOptions } from "./push.ts";
 
 export interface PinOptions extends PushOptions {
   /** ピン留め対象のページが存在しないときの振る舞いを変えるoption
