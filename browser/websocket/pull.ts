--- conflicted
+++ resolved
@@ -1,24 +1,27 @@
-<<<<<<< HEAD
 import {
   createErr,
   createOk,
   isErr,
   mapForResult,
-  Result,
+  type Result,
   unwrapOk,
 } from "../../deps/option-t.ts";
-import {
+import type {
   NotFoundError,
   NotLoggedInError,
   NotMemberError,
   Page,
 } from "../../deps/scrapbox-rest.ts";
-import { getPage, GetPageOption, TooLongURIError } from "../../rest/pages.ts";
+import {
+  getPage,
+  type GetPageOption,
+  type TooLongURIError,
+} from "../../rest/pages.ts";
 import { getProfile } from "../../rest/profile.ts";
 import { getProject } from "../../rest/project.ts";
-import { HTTPError } from "../../rest/responseIntoResult.ts";
-import { AbortError, NetworkError } from "../../rest/robustFetch.ts";
-import { BaseOptions } from "../../rest/util.ts";
+import type { HTTPError } from "../../rest/responseIntoResult.ts";
+import type { AbortError, NetworkError } from "../../rest/robustFetch.ts";
+import type { BaseOptions } from "../../rest/util.ts";
 
 export interface PushMetadata extends Page {
   projectId: string;
@@ -34,10 +37,6 @@
   | HTTPError
   | NetworkError
   | AbortError;
-=======
-import type { Page } from "../../deps/scrapbox-rest.ts";
-import { getPage } from "../../rest/pages.ts";
->>>>>>> 2cd426ed
 
 export const pull = async (
   project: string,
