--- conflicted
+++ resolved
@@ -8,13 +8,8 @@
 import { createNewLineId } from "./id.ts";
 import { diff, toExtendedChanges } from "../../deps/onp.ts";
 import { countBodyIndent } from "./_codeBlock.ts";
-<<<<<<< HEAD
-import { push, PushError, PushOptions } from "./push.ts";
-import { Result } from "../../deps/option-t.ts";
-=======
-import { push, type PushOptions, type RetryError } from "./push.ts";
-import type { Result } from "../../rest/util.ts";
->>>>>>> 2cd426ed
+import { push, type PushError, type PushOptions } from "./push.ts";
+import type { Result } from "../../deps/option-t.ts";
 
 /** コードブロックの上書きに使う情報のinterface */
 export interface SimpleCodeFile {
